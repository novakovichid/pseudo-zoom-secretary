--- conflicted
+++ resolved
@@ -10,12 +10,9 @@
     "prestart": "npm run build:ts",
     "dev": "electron .",
     "predev": "npm run build:ts",
-<<<<<<< HEAD
+
     "build": "electron-builder --config electron-builder.config.cjs",
-=======
-    "build": "electron-builder",
-    "prebuild": "npm run build:ts",
->>>>>>> f8e4f8be
+
     "build:ts": "electron-vite build"
   },
   "dependencies": {
